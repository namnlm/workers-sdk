import path from "node:path";
import { getExperimentalAssetsBasePath } from "../assets";
import { findWranglerToml, readConfig } from "../config";
import { getEntry } from "../deployment-bundle/entry";
import { UserError } from "../errors";
<<<<<<< HEAD
=======
import { processExperimentalAssetsArg } from "../experimental-assets";
>>>>>>> 5146775a
import {
	getRules,
	getScriptName,
	isLegacyEnv,
	printWranglerBanner,
} from "../index";
import { logger } from "../logger";
import * as metrics from "../metrics";
import { getLegacyAssetPaths, getSiteAssetPaths } from "../sites";
import { requireAuth } from "../user";
import { collectKeyValues } from "../utils/collectKeyValues";
import deploy from "./deploy";
import type { Config } from "../config";
import type {
	CommonYargsArgv,
	StrictYargsOptionsToInterface,
} from "../yargs-types";

async function standardPricingWarning(config: Config) {
	if (config.usage_model !== undefined) {
		logger.warn(
			"The `usage_model` defined in wrangler.toml is deprecated and no longer used. Visit our developer docs for details: https://developers.cloudflare.com/workers/wrangler/configuration/#usage-model"
		);
	}
}

export function deployOptions(yargs: CommonYargsArgv) {
	return (
		yargs
			.positional("script", {
				describe: "The path to an entry point for your worker",
				type: "string",
				requiresArg: true,
			})
			.option("name", {
				describe: "Name of the worker",
				type: "string",
				requiresArg: true,
			})
			// We want to have a --no-bundle flag, but yargs requires that
			// we also have a --bundle flag (that it adds the --no to by itself)
			// So we make a --bundle flag, but hide it, and then add a --no-bundle flag
			// that's visible to the user but doesn't "do" anything.
			.option("bundle", {
				describe: "Run wrangler's compilation step before publishing",
				type: "boolean",
				hidden: true,
			})
			.option("no-bundle", {
				describe: "Skip internal build steps and directly deploy Worker",
				type: "boolean",
				default: false,
			})
			.option("outdir", {
				describe: "Output directory for the bundled worker",
				type: "string",
				requiresArg: true,
			})
			.option("format", {
				choices: ["modules", "service-worker"] as const,
				describe: "Choose an entry type",
				deprecated: true,
				hidden: true,
			})
			.option("compatibility-date", {
				describe: "Date to use for compatibility checks",
				type: "string",
				requiresArg: true,
			})
			.option("compatibility-flags", {
				describe: "Flags to use for compatibility checks",
				alias: "compatibility-flag",
				type: "string",
				requiresArg: true,
				array: true,
			})
			.option("latest", {
				describe: "Use the latest version of the worker runtime",
				type: "boolean",
				default: false,
			})
			.option("experimental-public", {
				describe: "(Deprecated) Static assets to be served",
				type: "string",
				requiresArg: true,
				deprecated: true,
				hidden: true,
			})
			.option("public", {
				describe: "(Deprecated) Static assets to be served",
				type: "string",
				requiresArg: true,
				deprecated: true,
				hidden: true,
			})
			.option("legacy-assets", {
				describe: "(Experimental) Static assets to be served",
				type: "string",
				requiresArg: true,
			})
			.option("assets", {
				describe: "(Experimental) Static assets to be served",
				type: "string",
				requiresArg: true,
				hidden: true,
			})
			.option("experimental-assets", {
				describe: "Static assets to be served",
				type: "string",
				alias: "x-assets",
				requiresArg: true,
				hidden: true,
			})
			.option("site", {
				describe: "Root folder of static assets for Workers Sites",
				type: "string",
				requiresArg: true,
			})
			.option("site-include", {
				describe:
					"Array of .gitignore-style patterns that match file or directory names from the sites directory. Only matched items will be uploaded.",
				type: "string",
				requiresArg: true,
				array: true,
			})
			.option("site-exclude", {
				describe:
					"Array of .gitignore-style patterns that match file or directory names from the sites directory. Matched items will not be uploaded.",
				type: "string",
				requiresArg: true,
				array: true,
			})
			.option("var", {
				describe:
					"A key-value pair to be injected into the script as a variable",
				type: "string",
				requiresArg: true,
				array: true,
			})
			.option("define", {
				describe: "A key-value pair to be substituted in the script",
				type: "string",
				requiresArg: true,
				array: true,
			})
			.option("alias", {
				describe: "A module pair to be substituted in the script",
				type: "string",
				requiresArg: true,
				array: true,
			})
			.option("triggers", {
				describe: "cron schedules to attach",
				alias: ["schedule", "schedules"],
				type: "string",
				requiresArg: true,
				array: true,
			})
			.option("routes", {
				describe: "Routes to upload",
				alias: "route",
				type: "string",
				requiresArg: true,
				array: true,
			})
			.option("jsx-factory", {
				describe: "The function that is called for each JSX element",
				type: "string",
				requiresArg: true,
			})
			.option("jsx-fragment", {
				describe: "The function that is called for each JSX fragment",
				type: "string",
				requiresArg: true,
			})
			.option("tsconfig", {
				describe: "Path to a custom tsconfig.json file",
				type: "string",
				requiresArg: true,
			})
			.option("minify", {
				describe: "Minify the Worker",
				type: "boolean",
			})
			.option("node-compat", {
				describe: "Enable Node.js compatibility",
				type: "boolean",
			})
			.option("dry-run", {
				describe: "Don't actually deploy",
				type: "boolean",
			})
			.option("keep-vars", {
				describe:
					"Stop wrangler from deleting vars that are not present in the wrangler.toml\nBy default Wrangler will remove all vars and replace them with those found in the wrangler.toml configuration.\nIf your development approach is to modify vars after deployment via the dashboard you may wish to set this flag.",
				default: false,
				type: "boolean",
			})
			.option("legacy-env", {
				type: "boolean",
				describe: "Use legacy environments",
				hidden: true,
			})
			.option("logpush", {
				type: "boolean",
				describe:
					"Send Trace Events from this worker to Workers Logpush.\nThis will not configure a corresponding Logpush job automatically.",
			})
			.option("upload-source-maps", {
				type: "boolean",
				describe: "Include source maps when uploading this worker.",
			})
			.option("old-asset-ttl", {
				describe:
					"Expire old assets in given seconds rather than immediate deletion.",
				type: "number",
			})
			.option("dispatch-namespace", {
				describe:
					"Name of a dispatch namespace to deploy the Worker to (Workers for Platforms)",
				type: "string",
			})
	);
}

export async function deployHandler(
	args: StrictYargsOptionsToInterface<typeof deployOptions>
) {
	await printWranglerBanner();

	// Check for deprecated `wrangler publish` command
	if (args._[0] === "publish") {
		logger.warn(
			"`wrangler publish` is deprecated and will be removed in the next major version.\nPlease use `wrangler deploy` instead, which accepts exactly the same arguments."
		);
	}

	if (args.assets) {
		logger.warn(
			`The --assets argument is experimental. We are going to be changing the behavior of this experimental command after August 15th.\n` +
				`Releases of wrangler after this date will no longer support current functionality.\n` +
				`Please shift to the --legacy-assets command to preserve the current functionality.`
		);
	}

	if (args.legacyAssets) {
		logger.warn(
			`The --legacy-assets argument is experimental and may change or break at any time.`
		);
	}

	if (args.legacyAssets && args.assets) {
		throw new UserError("Cannot use both --assets and --legacy-assets.");
	}

	args.legacyAssets = args.legacyAssets ?? args.assets;

	const configPath =
		args.config || (args.script && findWranglerToml(path.dirname(args.script)));
	const projectRoot = configPath && path.dirname(configPath);
	const config = readConfig(configPath, args);
	const entry = await getEntry(args, config, "deploy");

	if (args.public) {
		throw new UserError(
			"The --public field has been deprecated, try --legacy-assets instead."
		);
	}
	if (args.experimentalPublic) {
		throw new UserError(
			"The --experimental-public field has been deprecated, try --legacy-assets instead."
		);
	}

	if (
		(args.legacyAssets ||
			config.legacy_assets ||
			args.experimentalAssets ||
			config.experimental_assets) &&
		(args.site || config.site)
	) {
		throw new UserError(
			"Cannot use Assets and Workers Sites in the same Worker."
		);
	}

	if (args.assets) {
		logger.warn(
			"The --assets argument is experimental and may change or break at any time"
		);
	}

	const experimentalAssets = processExperimentalAssetsArg(args, config);

	if (args.latest) {
		logger.warn(
			"Using the latest version of the Workers runtime. To silence this warning, please choose a specific version of the runtime with --compatibility-date, or add a compatibility_date to your wrangler.toml.\n"
		);
	}

	const cliVars = collectKeyValues(args.var);
	const cliDefines = collectKeyValues(args.define);
	const cliAlias = collectKeyValues(args.alias);

	const accountId = args.dryRun ? undefined : await requireAuth(config);

	const legacyAssetPaths =
		args.legacyAssets || config.legacy_assets
			? getLegacyAssetPaths(config, args.legacyAssets)
			: getSiteAssetPaths(
					config,
					args.site,
					args.siteInclude,
					args.siteExclude
				);

	if (!args.dryRun) {
		await standardPricingWarning(config);
	}

	const beforeUpload = Date.now();
	const { sourceMapSize } = await deploy({
		config,
		accountId,
		name: getScriptName(args, config),
		rules: getRules(config),
		entry,
		env: args.env,
		compatibilityDate: args.latest
			? new Date().toISOString().substring(0, 10)
			: args.compatibilityDate,
		compatibilityFlags: args.compatibilityFlags,
		vars: cliVars,
		defines: cliDefines,
		alias: cliAlias,
		triggers: args.triggers,
		jsxFactory: args.jsxFactory,
		jsxFragment: args.jsxFragment,
		tsconfig: args.tsconfig,
		routes: args.routes,
		experimentalAssets: experimentalAssets?.directory,
		legacyAssetPaths,
		legacyEnv: isLegacyEnv(config),
		minify: args.minify,
		nodeCompat: args.nodeCompat,
		isWorkersSite: Boolean(args.site || config.site),
		outDir: args.outdir,
		dryRun: args.dryRun,
		noBundle: !(args.bundle ?? !config.no_bundle),
		keepVars: args.keepVars,
		logpush: args.logpush,
		uploadSourceMaps: args.uploadSourceMaps,
		oldAssetTtl: args.oldAssetTtl,
		projectRoot,
		dispatchNamespace: args.dispatchNamespace,
		experimentalVersions: args.experimentalVersions,
	});

	await metrics.sendMetricsEvent(
		"deploy worker script",
		{
			usesTypeScript: /\.tsx?$/.test(entry.file),
			durationMs: Date.now() - beforeUpload,
			sourceMapSize,
		},
		{
			sendMetrics: config.send_metrics,
		}
	);
}<|MERGE_RESOLUTION|>--- conflicted
+++ resolved
@@ -1,12 +1,8 @@
 import path from "node:path";
-import { getExperimentalAssetsBasePath } from "../assets";
 import { findWranglerToml, readConfig } from "../config";
 import { getEntry } from "../deployment-bundle/entry";
 import { UserError } from "../errors";
-<<<<<<< HEAD
-=======
 import { processExperimentalAssetsArg } from "../experimental-assets";
->>>>>>> 5146775a
 import {
 	getRules,
 	getScriptName,
