import * as fs from "node:fs";
import path from "node:path";
import * as stream from "node:stream";
import { StringDecoder } from "node:string_decoder";
import { setTimeout } from "node:timers/promises";
import TOML from "@iarna/toml";
import chalk from "chalk";
import onExit from "signal-exit";
import supportsColor from "supports-color";
import { ProxyAgent, setGlobalDispatcher } from "undici";
import makeCLI from "yargs";
import { version as wranglerVersion } from "../package.json";
<<<<<<< HEAD
import { fetchResult, fetchScriptContent } from "./cfetch";
import { findWranglerToml, readConfig } from "./config";
=======
import { fetchResult } from "./cfetch";
import { readConfig } from "./config";
>>>>>>> f2d5728f
import { createWorkerUploadForm } from "./create-worker-upload-form";
import { d1api } from "./d1";
import { devHandler, devOptions } from "./dev";
import { confirm, prompt, tailDOLogPrompt } from "./dialogs";
import { workerNamespaceCommands } from "./dispatch-namespace";
import { DeprecationError } from "./errors";
import { generateHandler, generateOptions } from "./generate";
import { initHandler, initOptions } from "./init";
import {
	createKVNamespace,
	deleteKVBulkKeyValue,
	deleteKVKeyValue,
	deleteKVNamespace,
	getKVKeyValue,
	getKVNamespaceId,
	isKVKeyValue,
	isValidKVNamespaceBinding,
	listKVNamespaceKeys,
	listKVNamespaces,
	putKVBulkKeyValue,
	putKVKeyValue,
	unexpectedKVKeyValueProps,
} from "./kv";
import { logger } from "./logger";
import * as metrics from "./metrics";
import { pages } from "./pages";
import {
	formatMessage,
	ParseError,
	parseJSON,
	readFileSync,
	readFileSyncToBuffer,
} from "./parse";
import { previewHandler, previewOptions } from "./preview";
import { publishOptions, publishHandler } from "./publish";
import { pubSubCommands } from "./pubsub/pubsub-commands";
import {
	bucketAndKeyFromObjectPath,
	createR2Bucket,
	deleteR2Bucket,
	deleteR2Object,
	getR2Object,
	listR2Buckets,
	putR2Object,
} from "./r2";
import {
	createTail,
	jsonPrintLogs,
	prettyPrintLogs,
	translateCLICommandToFilterMessage,
} from "./tail";
import { updateCheck } from "./update-check";
import {
	listScopes,
	login,
	logout,
	requireAuth,
	validateScopeKeys,
} from "./user";
import { whoami } from "./whoami";

import { getWorkerForZone } from "./zones";
import type { Config } from "./config";
import type { WorkerMetadata } from "./create-worker-upload-form";
import type { KeyValue } from "./kv";
import type { TailCLIFilters } from "./tail";
import type { Readable } from "node:stream";
import type { RawData } from "ws";
import type Yargs from "yargs";

export type ConfigPath = string | undefined;

const resetColor = "\x1b[0m";
const fgGreenColor = "\x1b[32m";
export const DEFAULT_LOCAL_PORT = 8787;
export const DEFAULT_INSPECTOR_PORT = 9229;

const proxy =
	process.env.https_proxy ||
	process.env.HTTPS_PROXY ||
	process.env.http_proxy ||
	process.env.HTTP_PROXY ||
	undefined;

if (proxy) {
	setGlobalDispatcher(new ProxyAgent(proxy));
	logger.log(
		`Proxy environment variables detected. We'll use your proxy for fetch requests.`
	);
}

export function getRules(config: Config): Config["rules"] {
	const rules = config.rules ?? config.build?.upload?.rules ?? [];

	if (config.rules && config.build?.upload?.rules) {
		throw new Error(
			`You cannot configure both [rules] and [build.upload.rules] in your wrangler.toml. Delete the \`build.upload\` section.`
		);
	}

	if (config.build?.upload?.rules) {
		logger.warn(
			`Deprecation: The \`build.upload.rules\` config field is no longer used, the rules should be specified via the \`rules\` config field. Delete the \`build.upload\` field from the configuration file, and add this:

${TOML.stringify({ rules: config.build.upload.rules })}`
		);
	}
	return rules;
}

export async function printWranglerBanner() {
	// Let's not print this in tests
	if (typeof jest !== "undefined") {
		return;
	}

	const text = ` ⛅️ wrangler ${wranglerVersion} ${await updateCheck()}`;

	logger.log(
		text +
			"\n" +
			(supportsColor.stdout
				? chalk.hex("#FF8800")("-".repeat(text.length))
				: "-".repeat(text.length))
	);
}

export function isLegacyEnv(config: Config): boolean {
	// We only read from config here, because we've already accounted for
	// args["legacy-env"] in https://github.com/cloudflare/wrangler2/blob/b24aeb5722370c2e04bce97a84a1fa1e55725d79/packages/wrangler/src/config/validation.ts#L94-L98
	return config.legacy_env;
}

export function getScriptName(
	args: { name: string | undefined; env: string | undefined },
	config: Config
): string | undefined {
	if (args.name && isLegacyEnv(config) && args.env) {
		throw new CommandLineArgsError(
			"In legacy environment mode you cannot use --name and --env together. If you want to specify a Worker name for a specific environment you can add the following to your wrangler.toml config:" +
				`
    [env.${args.env}]
    name = "${args.name}"
    `
		);
	}

	return args.name ?? config.name;
}

/**
 * Alternative to the getScriptName() because special Legacy cases allowed "name", and "env" together in Wrangler1
 */
function getLegacyScriptName(
	args: { name: string | undefined; env: string | undefined },
	config: Config
) {
	return args.name && args.env && isLegacyEnv(config)
		? `${args.name}-${args.env}`
		: args.name ?? config.name;
}

/**
 * Get a promise to the streamed input from stdin.
 *
 * This function can be used to grab the incoming stream of data from, say,
 * piping the output of another process into the wrangler process.
 */
function readFromStdin(): Promise<string> {
	return new Promise((resolve, reject) => {
		const stdin = process.stdin;
		const chunks: string[] = [];

		// When there is data ready to be read, the `readable` event will be triggered.
		// In the handler for `readable` we call `read()` over and over until all the available data has been read.
		stdin.on("readable", () => {
			let chunk;
			while (null !== (chunk = stdin.read())) {
				chunks.push(chunk);
			}
		});

		// When the streamed data is complete the `end` event will be triggered.
		// In the handler for `end` we join the chunks together and resolve the promise.
		stdin.on("end", () => {
			resolve(chunks.join(""));
		});

		// If there is an `error` event then the handler will reject the promise.
		stdin.on("error", (err) => {
			reject(err);
		});
	});
}

// a helper to demand one of a set of options
// via https://github.com/yargs/yargs/issues/1093#issuecomment-491299261
function demandOneOfOption(...options: string[]) {
	return function (argv: Yargs.Arguments) {
		const count = options.filter((option) => argv[option]).length;
		const lastOption = options.pop();

		if (count === 0) {
			throw new CommandLineArgsError(
				`Exactly one of the arguments ${options.join(
					", "
				)} and ${lastOption} is required`
			);
		} else if (count > 1) {
			throw new CommandLineArgsError(
				`Arguments ${options.join(
					", "
				)} and ${lastOption} are mutually exclusive`
			);
		}

		return true;
	};
}

/**
 * Remove trailing white space from inputs.
 * Matching Wrangler legacy behavior with handling inputs
 */
function trimTrailingWhitespace(str: string) {
	return str.trimEnd();
}

export class CommandLineArgsError extends Error {}

function createCLIParser(argv: string[]) {
	const wrangler = makeCLI(argv)
		.strict()
		// We handle errors ourselves in a try-catch around `yargs.parse`.
		// If you want the "help info" to be displayed then throw an instance of `CommandLineArgsError`.
		// Otherwise we just log the error that was thrown without any "help info".
		.showHelpOnFail(false)
		.fail((msg, error) => {
			if (!error || error.name === "YError") {
				// If there is no error or the error is a "YError", then this came from yargs own validation
				// Wrap it in a `CommandLineArgsError` so that we can handle it appropriately further up.
				error = new CommandLineArgsError(msg);
			}
			throw error;
		})
		.scriptName("wrangler")
		.wrap(null);

	// Default help command that supports the subcommands
	const subHelp: Yargs.CommandModule = {
		command: ["*"],
		handler: async (args) => {
			setImmediate(() =>
				wrangler.parse([...args._.map((a) => `${a}`), "--help"])
			);
		},
	};
	wrangler.command(
		["*"],
		false,
		() => {},
		async (args) => {
			if (args._.length > 0) {
				throw new CommandLineArgsError(`Unknown command: ${args._}.`);
			} else {
				// args.v will exist and be true in the case that no command is called, and the -v
				// option is present. This is to allow for running asynchronous printWranglerBanner
				// in the version command.
				if (args.v) {
					if (process.stdout.isTTY) {
						await printWranglerBanner();
					} else {
						logger.log(wranglerVersion);
					}
				} else {
					wrangler.showHelp("log");
				}
			}
		}
	);

	// You will note that we use the form for all commands where we use the builder function
	// to define options and subcommands.
	// Further we return the result of this builder even though it's not completely necessary.
	// The reason is that it's required for type inference of the args in the handle function.
	// I wish we could enforce this pattern, but this comment will have to do for now.
	// (It's also annoying that choices[] doesn't get inferred as an enum. 🤷‍♂.)

	// [DEPRECATED] generate
	wrangler.command(
		// we definitely want to move away from us cloning github templates
		// we can do something better here, let's see
		"generate [name] [template]",
		false,
		generateOptions,
		generateHandler
	);

	// init
	wrangler.command(
		"init [name]",
		"📥 Create a wrangler.toml configuration file",
		initOptions,
		initHandler
	);

	// build
	wrangler.command(
		"build",
		false,
		(yargs) => {
			return yargs.option("env", {
				describe: "Perform on a specific environment",
				type: "string",
			});
		},
		async (buildArgs) => {
			// "[DEPRECATED] 🦀 Build your project (if applicable)",

			const envFlag = buildArgs.env ? ` --env=${buildArgs.env}` : "";
			logger.log(
				formatMessage({
					kind: "warning",
					text: "Deprecation: `wrangler build` has been deprecated.",
					notes: [
						{
							text: "Please refer to https://developers.cloudflare.com/workers/wrangler/migration/deprecations/#build for more information.",
						},
						{
							text: `Attempting to run \`wrangler publish --dry-run --outdir=dist${envFlag}\` for you instead:`,
						},
					],
				})
			);

			await createCLIParser([
				"publish",
				"--dry-run",
				"--outdir=dist",
				...(buildArgs.env ? ["--env", buildArgs.env] : []),
			]).parse();
		}
	);

	// config
	wrangler.command(
		"config",
		false,
		() => {},
		() => {
			// "🕵️  Authenticate Wrangler with a Cloudflare API Token",
			throw new DeprecationError(
				"`wrangler config` has been deprecated, please refer to https://developers.cloudflare.com/workers/wrangler/migration/deprecations/#config for alternatives"
			);
		}
	);

	// dev
	wrangler.command(
		"dev [script]",
		"👂 Start a local server for developing your worker",
		devOptions,
		devHandler
	);

	// publish
	wrangler.command(
		"publish [script]",
		"🆙 Publish your Worker to Cloudflare.",
		publishOptions,
		publishHandler
	);

	// tail
	wrangler.command(
		"tail [worker]",
		"🦚 Starts a log tailing session for a published Worker.",
		(yargs) => {
			return yargs
				.positional("worker", {
					describe: "Name or route of the worker to tail",
					type: "string",
				})
				.option("format", {
					default: process.stdout.isTTY ? "pretty" : "json",
					choices: ["json", "pretty"],
					describe: "The format of log entries",
				})
				.option("status", {
					choices: ["ok", "error", "canceled"],
					describe: "Filter by invocation status",
					array: true,
				})
				.option("header", {
					type: "string",
					requiresArg: true,
					describe: "Filter by HTTP header",
				})
				.option("method", {
					type: "string",
					requiresArg: true,
					describe: "Filter by HTTP method",
					array: true,
				})
				.option("sampling-rate", {
					type: "number",
					describe: "Adds a percentage of requests to log sampling rate",
				})
				.option("search", {
					type: "string",
					requiresArg: true,
					describe: "Filter by a text match in console.log messages",
				})
				.option("ip", {
					type: "string",
					requiresArg: true,
					describe:
						'Filter by the IP address the request originates from. Use "self" to filter for your own IP',
					array: true,
				})
				.option("env", {
					type: "string",
					requiresArg: true,
					describe: "Perform on a specific environment",
					alias: "e",
				})
				.option("debug", {
					type: "boolean",
					hidden: true,
					default: false,
					describe:
						"If a log would have been filtered out, send it through anyway alongside the filter which would have blocked it.",
				})
				.option("legacy-env", {
					type: "boolean",
					describe: "Use legacy environments",
					hidden: true,
				});
		},
		async (args) => {
			if (args.format === "pretty") {
				await printWranglerBanner();
			}
			const config = readConfig(args.config as ConfigPath, args);
			await metrics.sendMetricsEvent("begin log stream", {
				sendMetrics: config.send_metrics,
			});

			let scriptName;

			// Worker names can't contain "." (and most routes should), so use that as a discriminator
			if (args.worker?.includes(".")) {
				scriptName = await getWorkerForZone(args.worker);
				if (args.format === "pretty") {
					logger.log(
						`Connecting to worker ${scriptName} at route ${args.worker}`
					);
				}
			} else {
				scriptName = getLegacyScriptName(
					{ name: args.worker, ...args },
					config
				);
			}

			if (!scriptName) {
				throw new Error(
					"Required Worker name missing. Please specify the Worker name in wrangler.toml, or pass it as an argument with `wrangler tail <worker-name>`"
				);
			}

			const accountId = await requireAuth(config);

			const cliFilters: TailCLIFilters = {
				status: args.status as ("ok" | "error" | "canceled")[] | undefined,
				header: args.header,
				method: args.method,
				samplingRate: args["sampling-rate"],
				search: args.search,
				clientIp: args.ip,
			};

			const scriptContent: string = await fetchScriptContent(
				(!isLegacyEnv(config) ? args.env : undefined)
					? `/accounts/${accountId}/workers/services/${scriptName}/environments/${args.env}/content`
					: `/accounts/${accountId}/workers/scripts/${scriptName}`
			);

			const bindings = await fetchResult<WorkerMetadata["bindings"]>(
				(!isLegacyEnv(config) ? args.env : undefined)
					? `/accounts/${accountId}/workers/services/${scriptName}/environments/${args.env}/bindings`
					: `/accounts/${accountId}/workers/scripts/${scriptName}/bindings`
			);
			if (
				scriptContent.toLowerCase().includes("websocket") &&
				bindings.find((b) => b.type === "durable_object_namespace")
			) {
				logger.warn(
					`Beginning log collection requires restarting the Durable Objects associated with ${chalk.green(
						scriptName
					)}. Any WebSocket connections or other non-persisted state will be lost as part of this restart.`
				);

				const shouldContinue = await tailDOLogPrompt(scriptName);
				if (!shouldContinue) {
					return;
				}
			}

			const filters = translateCLICommandToFilterMessage(cliFilters);

			const { tail, expiration, deleteTail } = await createTail(
				accountId,
				scriptName,
				filters,
				args.debug,
				!isLegacyEnv(config) ? args.env : undefined
			);

			const scriptDisplayName = `${scriptName}${
				args.env && !isLegacyEnv(config) ? ` (${args.env})` : ""
			}`;

			if (args.format === "pretty") {
				logger.log(
					`Successfully created tail, expires at ${expiration.toLocaleString()}`
				);
			}

			onExit(async () => {
				tail.terminate();
				await deleteTail();
				await metrics.sendMetricsEvent("end log stream", {
					sendMetrics: config.send_metrics,
				});
			});

			const printLog: (data: RawData) => void =
				args.format === "pretty" ? prettyPrintLogs : jsonPrintLogs;

			tail.on("message", printLog);

			while (tail.readyState !== tail.OPEN) {
				switch (tail.readyState) {
					case tail.CONNECTING:
						await setTimeout(100);
						break;
					case tail.CLOSING:
						await setTimeout(100);
						break;
					case tail.CLOSED:
						await metrics.sendMetricsEvent("end log stream", {
							sendMetrics: config.send_metrics,
						});
						throw new Error(
							`Connection to ${scriptDisplayName} closed unexpectedly.`
						);
				}
			}

			if (args.format === "pretty") {
				logger.log(`Connected to ${scriptDisplayName}, waiting for logs...`);
			}

			tail.on("close", async () => {
				tail.terminate();
				await deleteTail();
				await metrics.sendMetricsEvent("end log stream", {
					sendMetrics: config.send_metrics,
				});
			});
		}
	);

	// preview
	wrangler.command(
		"preview [method] [body]",
		false,
		previewOptions,
		previewHandler
	);

	// [DEPRECATED] route
	wrangler.command(
		"route",
		false, // I think we want to hide this command
		// "➡️  List or delete worker routes",
		(routeYargs) => {
			return routeYargs
				.command(
					"list",
					"List the routes associated with a zone",
					(yargs) => {
						return yargs
							.option("env", {
								type: "string",
								requiresArg: true,
								describe: "Perform on a specific environment",
							})
							.option("zone", {
								type: "string",
								requiresArg: true,
								describe: "Zone id",
							})
							.positional("zone", {
								describe: "Zone id",
								type: "string",
							});
					},
					() => {
						// "👯 [DEPRECATED]. Use wrangler.toml to manage routes.
						const deprecationNotice =
							"`wrangler route list` has been deprecated.";
						const futureRoutes =
							"Refer to wrangler.toml for a list of routes the worker will be deployed to upon publishing.";
						const presentRoutes =
							"Refer to the Cloudflare Dashboard to see the routes this worker is currently running on.";
						throw new DeprecationError(
							`${deprecationNotice}\n${futureRoutes}\n${presentRoutes}`
						);
					}
				)
				.command(
					"delete [id]",
					"Delete a route associated with a zone",
					(yargs) => {
						return yargs
							.positional("id", {
								describe: "The hash of the route ID to delete.",
								type: "string",
							})
							.option("zone", {
								type: "string",
								requiresArg: true,
								describe: "zone id",
							})
							.option("env", {
								type: "string",
								requiresArg: true,
								describe: "Perform on a specific environment",
							});
					},
					() => {
						// "👯 [DEPRECATED]. Use wrangler.toml to manage routes.
						const deprecationNotice =
							"`wrangler route delete` has been deprecated.";
						const shouldDo =
							"Remove the unwanted route(s) from wrangler.toml and run `wrangler publish` to remove your worker from those routes.";
						throw new DeprecationError(`${deprecationNotice}\n${shouldDo}`);
					}
				);
		},
		() => {
			// "👯 [DEPRECATED]. Use wrangler.toml to manage routes.
			const deprecationNotice = "`wrangler route` has been deprecated.";
			const shouldDo =
				"Please use wrangler.toml and/or `wrangler publish --routes` to modify routes";
			throw new DeprecationError(`${deprecationNotice}\n${shouldDo}`);
		}
	);

	// subdomain
	wrangler.command(
		"subdomain [name]",
		false,
		// "👷 Create or change your workers.dev subdomain.",
		(yargs) => {
			return yargs.positional("name", { type: "string" });
		},
		() => {
			throw new DeprecationError(
				"`wrangler subdomain` has been deprecated, please refer to https://developers.cloudflare.com/workers/wrangler/migration/deprecations/#subdomain for alternatives"
			);
		}
	);

	// secret
	wrangler.command(
		"secret",
		"🤫 Generate a secret that can be referenced in a Worker",
		(secretYargs) => {
			return secretYargs
				.command(subHelp)
				.option("legacy-env", {
					type: "boolean",
					describe: "Use legacy environments",
					hidden: true,
				})
				.command(
					"put <key>",
					"Create or update a secret variable for a Worker",
					(yargs) => {
						return yargs
							.positional("key", {
								describe: "The variable name to be accessible in the Worker",
								type: "string",
							})
							.option("name", {
								describe: "Name of the Worker",
								type: "string",
								requiresArg: true,
							})
							.option("env", {
								type: "string",
								requiresArg: true,
								describe:
									"Binds the secret to the Worker of the specific environment",
								alias: "e",
							});
					},
					async (args) => {
						await printWranglerBanner();
						const config = readConfig(args.config as ConfigPath, args);

						const scriptName = getLegacyScriptName(args, config);
						if (!scriptName) {
							throw new Error(
								"Required Worker name missing. Please specify the Worker name in wrangler.toml, or pass it as an argument with `--name <worker-name>`"
							);
						}

						const accountId = await requireAuth(config);

						const isInteractive = process.stdin.isTTY;
						const secretValue = trimTrailingWhitespace(
							isInteractive
								? await prompt("Enter a secret value:", "password")
								: await readFromStdin()
						);

						logger.log(
							`🌀 Creating the secret for the Worker "${scriptName}" ${
								args.env && !isLegacyEnv(config) ? `(${args.env})` : ""
							}`
						);

						async function submitSecret() {
							const url =
								!args.env || isLegacyEnv(config)
									? `/accounts/${accountId}/workers/scripts/${scriptName}/secrets`
									: `/accounts/${accountId}/workers/services/${scriptName}/environments/${args.env}/secrets`;

							return await fetchResult(url, {
								method: "PUT",
								headers: { "Content-Type": "application/json" },
								body: JSON.stringify({
									name: args.key,
									text: secretValue,
									type: "secret_text",
								}),
							});
						}

						const createDraftWorker = async () => {
							// TODO: log a warning
							await fetchResult(
								!isLegacyEnv(config) && args.env
									? `/accounts/${accountId}/workers/services/${scriptName}/environments/${args.env}`
									: `/accounts/${accountId}/workers/scripts/${scriptName}`,
								{
									method: "PUT",
									body: createWorkerUploadForm({
										name: scriptName,
										main: {
											name: scriptName,
											content: `export default { fetch() {} }`,
											type: "esm",
										},
										bindings: {
											kv_namespaces: [],
											vars: {},
											durable_objects: { bindings: [] },
											r2_buckets: [],
											d1_databases: [],
											services: [],
											wasm_modules: {},
											text_blobs: {},
											data_blobs: {},
											dispatch_namespaces: [],
											logfwdr: { schema: undefined, bindings: [] },
											unsafe: [],
										},
										modules: [],
										migrations: undefined,
										compatibility_date: undefined,
										compatibility_flags: undefined,
										usage_model: undefined,
										keepVars: false, // this doesn't matter since it's a new script anyway
									}),
								}
							);
						};

						function isMissingWorkerError(e: unknown): e is { code: 10007 } {
							return (
								typeof e === "object" &&
								e !== null &&
								(e as { code: number }).code === 10007
							);
						}

						try {
							await submitSecret();
							await metrics.sendMetricsEvent("create encrypted variable", {
								sendMetrics: config.send_metrics,
							});
						} catch (e) {
							if (isMissingWorkerError(e)) {
								// create a draft worker and try again
								await createDraftWorker();
								await submitSecret();
								// TODO: delete the draft worker if this failed too?
							} else {
								throw e;
							}
						}

						logger.log(`✨ Success! Uploaded secret ${args.key}`);
					}
				)
				.command(
					"delete <key>",
					"Delete a secret variable from a Worker",
					async (yargs) => {
						await printWranglerBanner();
						return yargs
							.positional("key", {
								describe: "The variable name to be accessible in the Worker",
								type: "string",
							})
							.option("name", {
								describe: "Name of the Worker",
								type: "string",
								requiresArg: true,
							})
							.option("env", {
								type: "string",
								requiresArg: true,
								describe:
									"Binds the secret to the Worker of the specific environment",
								alias: "e",
							});
					},
					async (args) => {
						const config = readConfig(args.config as ConfigPath, args);

						const scriptName = getLegacyScriptName(args, config);
						if (!scriptName) {
							throw new Error(
								"Required Worker name missing. Please specify the Worker name in wrangler.toml, or pass it as an argument with `--name <worker-name>`"
							);
						}

						const accountId = await requireAuth(config);

						if (
							await confirm(
								`Are you sure you want to permanently delete the secret ${
									args.key
								} on the Worker ${scriptName}${
									args.env && !isLegacyEnv(config) ? ` (${args.env})` : ""
								}?`
							)
						) {
							logger.log(
								`🌀 Deleting the secret ${
									args.key
								} on the Worker ${scriptName}${
									args.env && !isLegacyEnv(config) ? ` (${args.env})` : ""
								}`
							);

							const url =
								!args.env || isLegacyEnv(config)
									? `/accounts/${accountId}/workers/scripts/${scriptName}/secrets`
									: `/accounts/${accountId}/workers/services/${scriptName}/environments/${args.env}/secrets`;

							await fetchResult(`${url}/${args.key}`, { method: "DELETE" });
							await metrics.sendMetricsEvent("delete encrypted variable", {
								sendMetrics: config.send_metrics,
							});
							logger.log(`✨ Success! Deleted secret ${args.key}`);
						}
					}
				)
				.command(
					"list",
					"List all secrets for a Worker",
					(yargs) => {
						return yargs
							.option("name", {
								describe: "Name of the Worker",
								type: "string",
								requiresArg: true,
							})
							.option("env", {
								type: "string",
								requiresArg: true,
								describe:
									"Binds the secret to the Worker of the specific environment.",
								alias: "e",
							});
					},
					async (args) => {
						const config = readConfig(args.config as ConfigPath, args);

						const scriptName = getLegacyScriptName(args, config);
						if (!scriptName) {
							throw new Error(
								"Required Worker name missing. Please specify the Worker name in wrangler.toml, or pass it as an argument with `--name <worker-name>`"
							);
						}

						const accountId = await requireAuth(config);

						const url =
							!args.env || isLegacyEnv(config)
								? `/accounts/${accountId}/workers/scripts/${scriptName}/secrets`
								: `/accounts/${accountId}/workers/services/${scriptName}/environments/${args.env}/secrets`;

						logger.log(JSON.stringify(await fetchResult(url), null, "  "));
						await metrics.sendMetricsEvent("list encrypted variables", {
							sendMetrics: config.send_metrics,
						});
					}
				);
		}
	);

	wrangler.command(
		"secret:bulk <json>",
		"🗄️  Bulk upload secrets for a Worker",
		(yargs) => {
			return yargs
				.positional("json", {
					describe: `The JSON file of key-value pairs to upload, in form {"key": value, ...}`,
					type: "string",
					demandOption: "true",
				})
				.option("name", {
					describe: "Name of the Worker",
					type: "string",
					requiresArg: true,
				})
				.option("env", {
					type: "string",
					requiresArg: true,
					describe:
						"Binds the secret to the Worker of the specific environment.",
					alias: "e",
				});
		},
		async (secretBulkArgs) => {
			await printWranglerBanner();
			const config = readConfig(
				secretBulkArgs.config as ConfigPath,
				secretBulkArgs
			);

			const scriptName = getLegacyScriptName(secretBulkArgs, config);
			if (!scriptName) {
				throw new Error(
					"Required Worker name missing. Please specify the Worker name in wrangler.toml, or pass it as an argument with `--name <worker-name>`"
				);
			}

			const accountId = await requireAuth(config);

			logger.log(
				`🌀 Creating the secrets for the Worker "${scriptName}" ${
					secretBulkArgs.env && !isLegacyEnv(config)
						? `(${secretBulkArgs.env})`
						: ""
				}`
			);
			const jsonFilePath = path.resolve(secretBulkArgs.json);
			const content = parseJSON<Record<string, string>>(
				readFileSync(jsonFilePath),
				jsonFilePath
			);
			for (const key in content) {
				if (typeof content[key] !== "string") {
					throw new Error(
						`The value for ${key} in ${jsonFilePath} is not a string.`
					);
				}
			}

			const url =
				!secretBulkArgs.env || isLegacyEnv(config)
					? `/accounts/${accountId}/workers/scripts/${scriptName}/secrets`
					: `/accounts/${accountId}/workers/services/${scriptName}/environments/${secretBulkArgs.env}/secrets`;
			// Until we have a bulk route for secrets, we need to make a request for each key/value pair
			const bulkOutcomes = await Promise.all(
				Object.entries(content).map(async ([key, value]) => {
					return fetchResult(url, {
						method: "PUT",
						headers: { "Content-Type": "application/json" },
						body: JSON.stringify({
							name: key,
							text: value,
							type: "secret_text",
						}),
					})
						.then(() => {
							logger.log(`✨ Successfully created secret for key: ${key}`);
							return true;
						})
						.catch((e) => {
							logger.error(
								`🚨 Error uploading secret for key: ${key}:
										${e.message}`
							);
							return false;
						});
				})
			);
			const successes = bulkOutcomes.filter((outcome) => outcome).length;
			const failures = bulkOutcomes.length - successes;
			logger.log("");
			logger.log("Finished processing secrets JSON file:");
			logger.log(`✨ ${successes} secrets successfully uploaded`);
			if (failures > 0) {
				logger.log(`🚨 ${failures} secrets failed to upload`);
			}
		}
	);

	// kv
	// :namespace
	wrangler.command(
		"kv:namespace",
		"🗂️  Interact with your Workers KV Namespaces",
		(namespaceYargs) => {
			return namespaceYargs
				.command(subHelp)
				.command(
					"create <namespace>",
					"Create a new namespace",
					(yargs) => {
						return yargs
							.positional("namespace", {
								describe: "The name of the new namespace",
								type: "string",
								demandOption: true,
							})
							.option("env", {
								type: "string",
								requiresArg: true,
								describe: "Perform on a specific environment",
								alias: "e",
							})
							.option("preview", {
								type: "boolean",
								describe: "Interact with a preview namespace",
							});
					},
					async (args) => {
						await printWranglerBanner();

						if (!isValidKVNamespaceBinding(args.namespace)) {
							throw new CommandLineArgsError(
								`The namespace binding name "${args.namespace}" is invalid. It can only have alphanumeric and _ characters, and cannot begin with a number.`
							);
						}

						const config = readConfig(args.config as ConfigPath, args);
						if (!config.name) {
							logger.warn(
								"No configured name present, using `worker` as a prefix for the title"
							);
						}

						const name = config.name || "worker";
						const environment = args.env ? `-${args.env}` : "";
						const preview = args.preview ? "_preview" : "";
						const title = `${name}${environment}-${args.namespace}${preview}`;

						const accountId = await requireAuth(config);

						// TODO: generate a binding name stripping non alphanumeric chars

						logger.log(`🌀 Creating namespace with title "${title}"`);
						const namespaceId = await createKVNamespace(accountId, title);
						await metrics.sendMetricsEvent("create kv namespace", {
							sendMetrics: config.send_metrics,
						});

						logger.log("✨ Success!");
						const envString = args.env ? ` under [env.${args.env}]` : "";
						const previewString = args.preview ? "preview_" : "";
						logger.log(
							`Add the following to your configuration file in your kv_namespaces array${envString}:`
						);
						logger.log(
							`{ binding = "${args.namespace}", ${previewString}id = "${namespaceId}" }`
						);

						// TODO: automatically write this block to the wrangler.toml config file??
					}
				)
				.command(
					"list",
					"Outputs a list of all KV namespaces associated with your account id.",
					{},
					async (args) => {
						const config = readConfig(args.config as ConfigPath, args);

						const accountId = await requireAuth(config);

						// TODO: we should show bindings if they exist for given ids

						logger.log(
							JSON.stringify(await listKVNamespaces(accountId), null, "  ")
						);
						await metrics.sendMetricsEvent("list kv namespaces", {
							sendMetrics: config.send_metrics,
						});
					}
				)
				.command(
					"delete",
					"Deletes a given namespace.",
					(yargs) => {
						return yargs
							.option("binding", {
								type: "string",
								requiresArg: true,
								describe: "The name of the namespace to delete",
							})
							.option("namespace-id", {
								type: "string",
								requiresArg: true,
								describe: "The id of the namespace to delete",
							})
							.check(demandOneOfOption("binding", "namespace-id"))
							.option("env", {
								type: "string",
								requiresArg: true,
								describe: "Perform on a specific environment",
								alias: "e",
							})
							.option("preview", {
								type: "boolean",
								describe: "Interact with a preview namespace",
							});
					},
					async (args) => {
						await printWranglerBanner();
						const config = readConfig(args.config as ConfigPath, args);

						let id;
						try {
							id = getKVNamespaceId(args, config);
						} catch (e) {
							throw new CommandLineArgsError(
								"Not able to delete namespace.\n" + ((e as Error).message ?? e)
							);
						}

						const accountId = await requireAuth(config);

						logger.log(`Deleting KV namespace ${id}.`);
						await deleteKVNamespace(accountId, id);
						logger.log(`Deleted KV namespace ${id}.`);
						await metrics.sendMetricsEvent("delete kv namespace", {
							sendMetrics: config.send_metrics,
						});

						// TODO: recommend they remove it from wrangler.toml

						// test-mf wrangler kv:namespace delete --namespace-id 2a7d3d8b23fc4159b5afa489d6cfd388
						// Are you sure you want to delete namespace 2a7d3d8b23fc4159b5afa489d6cfd388? [y/n]
						// n
						// 💁  Not deleting namespace 2a7d3d8b23fc4159b5afa489d6cfd388
						// ➜  test-mf wrangler kv:namespace delete --namespace-id 2a7d3d8b23fc4159b5afa489d6cfd388
						// Are you sure you want to delete namespace 2a7d3d8b23fc4159b5afa489d6cfd388? [y/n]
						// y
						// 🌀  Deleting namespace 2a7d3d8b23fc4159b5afa489d6cfd388
						// ✨  Success
						// ⚠️  Make sure to remove this "kv-namespace" entry from your configuration file!
						// ➜  test-mf

						// TODO: do it automatically

						// TODO: delete the preview namespace as well?
					}
				);
		}
	);

	// :key
	wrangler.command(
		"kv:key",
		"🔑 Individually manage Workers KV key-value pairs",
		(kvKeyYargs) => {
			return kvKeyYargs
				.command(subHelp)
				.command(
					"put <key> [value]",
					"Writes a single key/value pair to the given namespace.",
					(yargs) => {
						return yargs
							.positional("key", {
								type: "string",
								describe: "The key to write to",
								demandOption: true,
							})
							.positional("value", {
								type: "string",
								describe: "The value to write",
							})
							.option("binding", {
								type: "string",
								requiresArg: true,
								describe: "The binding of the namespace to write to",
							})
							.option("namespace-id", {
								type: "string",
								requiresArg: true,
								describe: "The id of the namespace to write to",
							})
							.check(demandOneOfOption("binding", "namespace-id"))
							.option("env", {
								type: "string",
								requiresArg: true,
								describe: "Perform on a specific environment",
								alias: "e",
							})
							.option("preview", {
								type: "boolean",
								describe: "Interact with a preview namespace",
							})
							.option("ttl", {
								type: "number",
								describe: "Time for which the entries should be visible",
							})
							.option("expiration", {
								type: "number",
								describe:
									"Time since the UNIX epoch after which the entry expires",
							})
							.option("metadata", {
								type: "string",
								describe: "Arbitrary JSON that is associated with a key",
								coerce: (jsonStr: string): KeyValue["metadata"] => {
									try {
										return JSON.parse(jsonStr);
									} catch (_) {}
								},
							})
							.option("path", {
								type: "string",
								requiresArg: true,
								describe: "Read value from the file at a given path",
							})
							.check(demandOneOfOption("value", "path"));
					},
					async ({ key, ttl, expiration, metadata, ...args }) => {
						await printWranglerBanner();
						const config = readConfig(args.config as ConfigPath, args);
						const namespaceId = getKVNamespaceId(args, config);
						// One of `args.path` and `args.value` must be defined
						const value = args.path
							? readFileSyncToBuffer(args.path)
							: // eslint-disable-next-line @typescript-eslint/no-non-null-assertion
							  args.value!;

						const metadataLog = metadata
							? ` with metadata "${JSON.stringify(metadata)}"`
							: "";

						if (args.path) {
							logger.log(
								`Writing the contents of ${args.path} to the key "${key}" on namespace ${namespaceId}${metadataLog}.`
							);
						} else {
							logger.log(
								`Writing the value "${value}" to key "${key}" on namespace ${namespaceId}${metadataLog}.`
							);
						}

						const accountId = await requireAuth(config);

						await putKVKeyValue(accountId, namespaceId, {
							key,
							value,
							expiration,
							expiration_ttl: ttl,
							metadata: metadata as KeyValue["metadata"],
						});
						await metrics.sendMetricsEvent("write kv key-value", {
							sendMetrics: config.send_metrics,
						});
					}
				)
				.command(
					"list",
					"Outputs a list of all keys in a given namespace.",
					(yargs) => {
						return yargs
							.option("binding", {
								type: "string",
								requiresArg: true,
								describe: "The name of the namespace to list",
							})
							.option("namespace-id", {
								type: "string",
								requiresArg: true,
								describe: "The id of the namespace to list",
							})
							.check(demandOneOfOption("binding", "namespace-id"))
							.option("env", {
								type: "string",
								requiresArg: true,
								describe: "Perform on a specific environment",
								alias: "e",
							})
							.option("preview", {
								type: "boolean",
								// In the case of listing keys we will default to non-preview mode
								default: false,
								describe: "Interact with a preview namespace",
							})
							.option("prefix", {
								type: "string",
								requiresArg: true,
								describe: "A prefix to filter listed keys",
							});
					},
					async ({ prefix, ...args }) => {
						// TODO: support for limit+cursor (pagination)
						const config = readConfig(args.config as ConfigPath, args);
						const namespaceId = getKVNamespaceId(args, config);

						const accountId = await requireAuth(config);

						const results = await listKVNamespaceKeys(
							accountId,
							namespaceId,
							prefix
						);
						logger.log(JSON.stringify(results, undefined, 2));
						await metrics.sendMetricsEvent("list kv keys", {
							sendMetrics: config.send_metrics,
						});
					}
				)
				.command(
					"get <key>",
					"Reads a single value by key from the given namespace.",
					(yargs) => {
						return yargs
							.positional("key", {
								describe: "The key value to get.",
								type: "string",
								demandOption: true,
							})
							.option("binding", {
								type: "string",
								requiresArg: true,
								describe: "The name of the namespace to get from",
							})
							.option("namespace-id", {
								type: "string",
								requiresArg: true,
								describe: "The id of the namespace to get from",
							})
							.check(demandOneOfOption("binding", "namespace-id"))
							.option("env", {
								type: "string",
								requiresArg: true,
								describe: "Perform on a specific environment",
								alias: "e",
							})
							.option("preview", {
								type: "boolean",
								describe: "Interact with a preview namespace",
							})
							.option("preview", {
								type: "boolean",
								// In the case of getting key values we will default to non-preview mode
								default: false,
								describe: "Interact with a preview namespace",
							})
							.option("text", {
								type: "boolean",
								default: false,
								describe: "Decode the returned value as a utf8 string",
							});
					},
					async ({ key, ...args }) => {
						const config = readConfig(args.config as ConfigPath, args);
						const namespaceId = getKVNamespaceId(args, config);

						const accountId = await requireAuth(config);
						const bufferKVValue = Buffer.from(
							await getKVKeyValue(accountId, namespaceId, key)
						);

						if (args.text) {
							const decoder = new StringDecoder("utf8");
							logger.log(decoder.write(bufferKVValue));
						} else {
							process.stdout.write(bufferKVValue);
						}
						await metrics.sendMetricsEvent("read kv value", {
							sendMetrics: config.send_metrics,
						});
					}
				)
				.command(
					"delete <key>",
					"Removes a single key value pair from the given namespace.",
					(yargs) => {
						return yargs
							.positional("key", {
								describe: "The key value to delete",
								type: "string",
								demandOption: true,
							})
							.option("binding", {
								type: "string",
								requiresArg: true,
								describe: "The name of the namespace to delete from",
							})
							.option("namespace-id", {
								type: "string",
								requiresArg: true,
								describe: "The id of the namespace to delete from",
							})
							.check(demandOneOfOption("binding", "namespace-id"))
							.option("env", {
								type: "string",
								requiresArg: true,
								describe: "Perform on a specific environment",
								alias: "e",
							})
							.option("preview", {
								type: "boolean",
								describe: "Interact with a preview namespace",
							});
					},
					async ({ key, ...args }) => {
						await printWranglerBanner();
						const config = readConfig(args.config as ConfigPath, args);
						const namespaceId = getKVNamespaceId(args, config);

						logger.log(
							`Deleting the key "${key}" on namespace ${namespaceId}.`
						);

						const accountId = await requireAuth(config);

						await deleteKVKeyValue(accountId, namespaceId, key);
						await metrics.sendMetricsEvent("delete kv key-value", {
							sendMetrics: config.send_metrics,
						});
					}
				);
		}
	);

	// :bulk
	wrangler.command(
		"kv:bulk",
		"💪 Interact with multiple Workers KV key-value pairs at once",
		(kvBulkYargs) => {
			return kvBulkYargs
				.command(subHelp)
				.command(
					"put <filename>",
					"Upload multiple key-value pairs to a namespace",
					(yargs) => {
						return yargs
							.positional("filename", {
								describe: `The JSON file of key-value pairs to upload, in form [{"key":..., "value":...}"...]`,
								type: "string",
								demandOption: true,
							})
							.option("binding", {
								type: "string",
								requiresArg: true,
								describe: "The name of the namespace to insert values into",
							})
							.option("namespace-id", {
								type: "string",
								requiresArg: true,
								describe: "The id of the namespace to insert values into",
							})
							.check(demandOneOfOption("binding", "namespace-id"))
							.option("env", {
								type: "string",
								requiresArg: true,
								describe: "Perform on a specific environment",
								alias: "e",
							})
							.option("preview", {
								type: "boolean",
								describe: "Interact with a preview namespace",
							});
					},
					async ({ filename, ...args }) => {
						await printWranglerBanner();
						// The simplest implementation I could think of.
						// This could be made more efficient with a streaming parser/uploader
						// but we'll do that in the future if needed.

						const config = readConfig(args.config as ConfigPath, args);
						const namespaceId = getKVNamespaceId(args, config);
						const content = parseJSON(readFileSync(filename), filename);

						if (!Array.isArray(content)) {
							throw new Error(
								`Unexpected JSON input from "${filename}".\n` +
									`Expected an array of key-value objects but got type "${typeof content}".`
							);
						}

						const errors: string[] = [];
						const warnings: string[] = [];
						for (let i = 0; i < content.length; i++) {
							const keyValue = content[i];
							if (!isKVKeyValue(keyValue)) {
								errors.push(
									`The item at index ${i} is ${JSON.stringify(keyValue)}`
								);
							} else {
								const props = unexpectedKVKeyValueProps(keyValue);
								if (props.length > 0) {
									warnings.push(
										`The item at index ${i} contains unexpected properties: ${JSON.stringify(
											props
										)}.`
									);
								}
							}
						}
						if (warnings.length > 0) {
							logger.warn(
								`Unexpected key-value properties in "${filename}".\n` +
									warnings.join("\n")
							);
						}
						if (errors.length > 0) {
							throw new Error(
								`Unexpected JSON input from "${filename}".\n` +
									`Each item in the array should be an object that matches:\n\n` +
									`interface KeyValue {\n` +
									`  key: string;\n` +
									`  value: string;\n` +
									`  expiration?: number;\n` +
									`  expiration_ttl?: number;\n` +
									`  metadata?: object;\n` +
									`  base64?: boolean;\n` +
									`}\n\n` +
									errors.join("\n")
							);
						}

						const accountId = await requireAuth(config);
						await putKVBulkKeyValue(accountId, namespaceId, content);
						await metrics.sendMetricsEvent("write kv key-values (bulk)", {
							sendMetrics: config.send_metrics,
						});

						logger.log("Success!");
					}
				)
				.command(
					"delete <filename>",
					"Delete multiple key-value pairs from a namespace",
					(yargs) => {
						return yargs
							.positional("filename", {
								describe: `The JSON file of keys to delete, in the form ["key1", "key2", ...]`,
								type: "string",
								demandOption: true,
							})
							.option("binding", {
								type: "string",
								requiresArg: true,
								describe: "The name of the namespace to delete from",
							})
							.option("namespace-id", {
								type: "string",
								requiresArg: true,
								describe: "The id of the namespace to delete from",
							})
							.check(demandOneOfOption("binding", "namespace-id"))
							.option("env", {
								type: "string",
								requiresArg: true,
								describe: "Perform on a specific environment",
								alias: "e",
							})
							.option("preview", {
								type: "boolean",
								describe: "Interact with a preview namespace",
							})
							.option("force", {
								type: "boolean",
								alias: "f",
								describe: "Do not ask for confirmation before deleting",
							});
					},
					async ({ filename, ...args }) => {
						await printWranglerBanner();
						const config = readConfig(args.config as ConfigPath, args);
						const namespaceId = getKVNamespaceId(args, config);

						if (!args.force) {
							const result = await confirm(
								`Are you sure you want to delete all the keys read from "${filename}" from kv-namespace with id "${namespaceId}"?`
							);
							if (!result) {
								logger.log(`Not deleting keys read from "${filename}".`);
								return;
							}
						}

						const content = parseJSON(
							readFileSync(filename),
							filename
						) as string[];

						if (!Array.isArray(content)) {
							throw new Error(
								`Unexpected JSON input from "${filename}".\n` +
									`Expected an array of strings but got:\n${content}`
							);
						}

						const errors: string[] = [];
						for (let i = 0; i < content.length; i++) {
							const key = content[i];
							if (typeof key !== "string") {
								errors.push(
									`The item at index ${i} is type: "${typeof key}" - ${JSON.stringify(
										key
									)}`
								);
							}
						}

						if (errors.length > 0) {
							throw new Error(
								`Unexpected JSON input from "${filename}".\n` +
									`Expected an array of strings.\n` +
									errors.join("\n")
							);
						}

						const accountId = await requireAuth(config);

						await deleteKVBulkKeyValue(accountId, namespaceId, content);
						await metrics.sendMetricsEvent("delete kv key-values (bulk)", {
							sendMetrics: config.send_metrics,
						});

						logger.log("Success!");
					}
				);
		}
	);

	wrangler.command(
		"pages",
		"⚡️ Configure Cloudflare Pages",
		async (pagesYargs) => {
			await pages(pagesYargs.command(subHelp));
		}
	);

	wrangler.command("r2", "📦 Interact with an R2 store", (r2Yargs) => {
		return r2Yargs
			.command(subHelp)
			.command("object", "Manage R2 objects", (r2ObjectYargs) => {
				return r2ObjectYargs
					.command(
						"get <objectPath>",
						"Fetch an object from an R2 bucket",
						(Objectyargs) => {
							return Objectyargs.positional("objectPath", {
								describe:
									"The source object path in the form of {bucket}/{key}",
								type: "string",
							})
								.option("file", {
									describe: "The destination file to create",
									alias: "f",
									conflicts: "pipe",
									requiresArg: true,
									type: "string",
								})
								.option("pipe", {
									describe:
										"Enables the file to be piped to a destination, rather than specified with the --file option",
									alias: "p",
									conflicts: "file",
									type: "boolean",
								});
						},
						async (objectGetYargs) => {
							const config = readConfig(
								objectGetYargs.config as ConfigPath,
								objectGetYargs
							);
							const accountId = await requireAuth(config);
							const { objectPath, pipe } = objectGetYargs;
							const { bucket, key } = bucketAndKeyFromObjectPath(objectPath);

							let file = objectGetYargs.file;
							if (!file && !pipe) {
								file = key;
							}
							if (!pipe) {
								await printWranglerBanner();
								logger.log(`Downloading "${key}" from "${bucket}".`);
							}
							const input = await getR2Object(accountId, bucket, key);
							const output = file ? fs.createWriteStream(file) : process.stdout;
							await new Promise<void>((resolve, reject) => {
								stream.pipeline(input, output, (err: unknown) => {
									err ? reject(err) : resolve();
								});
							});
							if (!pipe) logger.log("Download complete.");
						}
					)
					.command(
						"put <objectPath>",
						"Create an object in an R2 bucket",
						(Objectyargs) => {
							return Objectyargs.positional("objectPath", {
								describe:
									"The destination object path in the form of {bucket}/{key}",
								type: "string",
							})
								.option("file", {
									describe: "The path of the file to upload",
									alias: "f",
									conflicts: "pipe",
									requiresArg: true,
									type: "string",
								})
								.option("pipe", {
									describe:
										"Enables the file to be piped in, rather than specified with the --file option",
									alias: "p",
									conflicts: "file",
									type: "boolean",
								})
								.option("content-type", {
									describe:
										"A standard MIME type describing the format of the object data",
									alias: "ct",
									requiresArg: true,
									type: "string",
								})
								.option("content-disposition", {
									describe:
										"Specifies presentational information for the object",
									alias: "cd",
									requiresArg: true,
									type: "string",
								})
								.option("content-encoding", {
									describe:
										"Specifies what content encodings have been applied to the object and thus what decoding mechanisms must be applied to obtain the media-type referenced by the Content-Type header field",
									alias: "ce",
									requiresArg: true,
									type: "string",
								})
								.option("content-language", {
									describe: "The language the content is in",
									alias: "cl",
									requiresArg: true,
									type: "string",
								})
								.option("cache-control", {
									describe:
										"Specifies caching behavior along the request/reply chain",
									alias: "cc",
									requiresArg: true,
									type: "string",
								})
								.option("expires", {
									describe:
										"The date and time at which the object is no longer cacheable",
									alias: "e",
									requiresArg: true,
									type: "string",
								});
						},
						async (objectPutYargs) => {
							await printWranglerBanner();

							const config = readConfig(
								objectPutYargs.config as ConfigPath,
								objectPutYargs
							);
							const accountId = await requireAuth(config);
							const { objectPath, file, pipe, ...options } = objectPutYargs;
							const { bucket, key } = bucketAndKeyFromObjectPath(objectPath);
							if (!file && !pipe) {
								throw new CommandLineArgsError(
									"Either the --file or --pipe options are required."
								);
							}
							let object: Readable | Buffer;
							let objectSize: number;
							if (file) {
								object = fs.createReadStream(file);
								const stats = fs.statSync(file);
								objectSize = stats.size;
							} else {
								object = await new Promise<Buffer>((resolve, reject) => {
									const stdin = process.stdin;
									const chunks = Array<Buffer>();
									stdin.on("data", (chunk) => chunks.push(chunk));
									stdin.on("end", () => resolve(Buffer.concat(chunks)));
									stdin.on("error", (err) =>
										reject(
											new CommandLineArgsError(
												`Could not pipe. Reason: "${err.message}"`
											)
										)
									);
								});
								objectSize = object.byteLength;
							}

							logger.log(`Creating object "${key}" in bucket "${bucket}".`);
							await putR2Object(accountId, bucket, key, object, {
								...options,
								"content-length": `${objectSize}`,
							});
							logger.log("Upload complete.");
						}
					)
					.command(
						"delete <objectPath>",
						"Delete an object in an R2 bucket",
						(objectDeleteYargs) => {
							return objectDeleteYargs.positional("objectPath", {
								describe:
									"The destination object path in the form of {bucket}/{key}",
								type: "string",
							});
						},
						async (args) => {
							const { objectPath } = args;
							await printWranglerBanner();

							const config = readConfig(args.config as ConfigPath, args);
							const accountId = await requireAuth(config);
							const { bucket, key } = bucketAndKeyFromObjectPath(objectPath);
							logger.log(`Deleting object "${key}" from bucket "${bucket}".`);

							await deleteR2Object(accountId, bucket, key);
							logger.log("Delete complete.");
						}
					);
			})

			.command("bucket", "Manage R2 buckets", (r2BucketYargs) => {
				r2BucketYargs.command(
					"create <name>",
					"Create a new R2 bucket",
					(yargs) => {
						return yargs.positional("name", {
							describe: "The name of the new bucket",
							type: "string",
							demandOption: true,
						});
					},
					async (args) => {
						await printWranglerBanner();

						const config = readConfig(args.config as ConfigPath, args);

						const accountId = await requireAuth(config);

						logger.log(`Creating bucket ${args.name}.`);
						await createR2Bucket(accountId, args.name);
						logger.log(`Created bucket ${args.name}.`);
						await metrics.sendMetricsEvent("create r2 bucket", {
							sendMetrics: config.send_metrics,
						});
					}
				);

				r2BucketYargs.command("list", "List R2 buckets", {}, async (args) => {
					const config = readConfig(args.config as ConfigPath, args);

					const accountId = await requireAuth(config);

					logger.log(JSON.stringify(await listR2Buckets(accountId), null, 2));
					await metrics.sendMetricsEvent("list r2 buckets", {
						sendMetrics: config.send_metrics,
					});
				});

				r2BucketYargs.command(
					"delete <name>",
					"Delete an R2 bucket",
					(yargs) => {
						return yargs.positional("name", {
							describe: "The name of the bucket to delete",
							type: "string",
							demandOption: true,
						});
					},
					async (args) => {
						await printWranglerBanner();

						const config = readConfig(args.config as ConfigPath, args);

						const accountId = await requireAuth(config);

						logger.log(`Deleting bucket ${args.name}.`);
						await deleteR2Bucket(accountId, args.name);
						logger.log(`Deleted bucket ${args.name}.`);
						await metrics.sendMetricsEvent("delete r2 bucket", {
							sendMetrics: config.send_metrics,
						});
					}
				);
				return r2BucketYargs;
			});
	});

	wrangler.command(
		"dispatch-namespace",
		"📦 Interact with a dispatch namespace",
		(workerNamespaceYargs) => {
			return workerNamespaceCommands(workerNamespaceYargs, subHelp);
		}
	);

	wrangler.command("d1", "🗄  Interact with a D1 database", d1api);

	wrangler.command(
		"pubsub",
		"📮 Interact and manage Pub/Sub Brokers",
		(pubsubYargs) => {
			return pubSubCommands(pubsubYargs, subHelp);
		}
	);

	/**
	 * User Group: login, logout, and whoami
	 * TODO: group commands into User group similar to .group() for flags in yargs
	 */
	// login
	wrangler.command(
		// this needs scopes as an option?
		"login",
		"🔓 Login to Cloudflare",
		(yargs) => {
			// TODO: This needs some copy editing
			// I mean, this entire app does, but this too.
			return yargs
				.option("scopes-list", {
					describe: "List all the available OAuth scopes with descriptions",
				})
				.option("scopes", {
					describe: "Pick the set of applicable OAuth scopes when logging in",
					array: true,
					type: "string",
					requiresArg: true,
				});

			// TODO: scopes
		},
		async (args) => {
			await printWranglerBanner();
			if (args["scopes-list"]) {
				listScopes();
				return;
			}
			if (args.scopes) {
				if (args.scopes.length === 0) {
					// don't allow no scopes to be passed, that would be weird
					listScopes();
					return;
				}
				if (!validateScopeKeys(args.scopes)) {
					throw new CommandLineArgsError(
						`One of ${args.scopes} is not a valid authentication scope. Run "wrangler login --list-scopes" to see the valid scopes.`
					);
				}
				await login({ scopes: args.scopes });
				return;
			}
			await login();
			const config = readConfig(args.config as ConfigPath, args);
			await metrics.sendMetricsEvent("login user", {
				sendMetrics: config.send_metrics,
			});

			// TODO: would be nice if it optionally saved login
			// credentials inside node_modules/.cache or something
			// this way you could have multiple users on a single machine
		}
	);

	// logout
	wrangler.command(
		// this needs scopes as an option?
		"logout",
		"🚪 Logout from Cloudflare",
		() => {},
		async () => {
			await printWranglerBanner();
			await logout();
			const config = readConfig(undefined, {});
			await metrics.sendMetricsEvent("logout user", {
				sendMetrics: config.send_metrics,
			});
		}
	);

	// whoami
	wrangler.command(
		"whoami",
		"🕵️  Retrieve your user info and test your auth config",
		() => {},
		async () => {
			await printWranglerBanner();
			await whoami();
			const config = readConfig(undefined, {});
			await metrics.sendMetricsEvent("view accounts", {
				sendMetrics: config.send_metrics,
			});
		}
	);

	// This set to false to allow overwrite of default behaviour
	wrangler.version(false);

	// version
	wrangler.command(
		"version",
		false,
		() => {},
		async () => {
			if (process.stdout.isTTY) {
				await printWranglerBanner();
			} else {
				logger.log(wranglerVersion);
			}
		}
	);

	wrangler.option("v", {
		describe: "Show version number",
		alias: "version",
		type: "boolean",
	});

	wrangler.option("config", {
		alias: "c",
		describe: "Path to .toml configuration file",
		type: "string",
		requiresArg: true,
	});

	wrangler.group(["config", "help", "version"], "Flags:");
	wrangler.help().alias("h", "help");

	wrangler.exitProcess(false);

	return wrangler;
}

export async function main(argv: string[]): Promise<void> {
	const wrangler = createCLIParser(argv);
	try {
		await wrangler.parse();
	} catch (e) {
		logger.log(""); // Just adds a bit of space
		if (e instanceof CommandLineArgsError) {
			logger.error(e.message);
			// We are not able to ask the `wrangler` CLI parser to show help for a subcommand programmatically.
			// The workaround is to re-run the parsing with an additional `--help` flag, which will result in the correct help message being displayed.
			// The `wrangler` object is "frozen"; we cannot reuse that with different args, so we must create a new CLI parser to generate the help message.
			await createCLIParser([...argv, "--help"]).parse();
		} else if (e instanceof ParseError) {
			e.notes.push({
				text: "\nIf you think this is a bug, please open an issue at: https://github.com/cloudflare/wrangler2/issues/new/choose",
			});
			logger.log(formatMessage(e));
		} else {
			logger.error(e instanceof Error ? e.message : e);
			logger.log(
				`${fgGreenColor}%s${resetColor}`,
				"If you think this is a bug then please create an issue at https://github.com/cloudflare/wrangler2/issues/new/choose"
			);
		}
		throw e;
	}
}

export function getDevCompatibilityDate(
	config: Config,
	compatibilityDate = config.compatibility_date
) {
	const currentDate = new Date().toISOString().substring(0, 10);
	if (config.configPath !== undefined && compatibilityDate === undefined) {
		logger.warn(
			`No compatibility_date was specified. Using today's date: ${currentDate}.\n` +
				"Add one to your wrangler.toml file:\n" +
				"```\n" +
				`compatibility_date = "${currentDate}"\n` +
				"```\n" +
				"or pass it in your terminal:\n" +
				"```\n" +
				`--compatibility-date=${currentDate}\n` +
				"```\n" +
				"See https://developers.cloudflare.com/workers/platform/compatibility-dates for more information."
		);
	}
	return compatibilityDate ?? currentDate;
}<|MERGE_RESOLUTION|>--- conflicted
+++ resolved
@@ -10,13 +10,8 @@
 import { ProxyAgent, setGlobalDispatcher } from "undici";
 import makeCLI from "yargs";
 import { version as wranglerVersion } from "../package.json";
-<<<<<<< HEAD
 import { fetchResult, fetchScriptContent } from "./cfetch";
-import { findWranglerToml, readConfig } from "./config";
-=======
-import { fetchResult } from "./cfetch";
 import { readConfig } from "./config";
->>>>>>> f2d5728f
 import { createWorkerUploadForm } from "./create-worker-upload-form";
 import { d1api } from "./d1";
 import { devHandler, devOptions } from "./dev";
